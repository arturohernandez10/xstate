import {
  getEventType,
  toStatePath,
  toStateValue,
  mapValues,
  path,
  toStatePaths,
  pathToStateValue,
  flatten,
  mapFilterValues,
  nestedPath,
  toArray,
  keys,
  isBuiltInEvent,
  partition,
  updateHistoryValue,
  updateContext,
  warn,
  isArray,
  isFunction,
  isString,
  toGuard,
  isMachine,
  toSCXMLEvent,
  mapContext,
  toTransitionConfigArray
} from './utils';
import {
  Event,
  StateValue,
  TransitionConfig,
  StateTransition,
  StateValueMap,
  MachineOptions,
  EventObject,
  HistoryStateNodeConfig,
  HistoryValue,
  StateNodeDefinition,
  TransitionDefinition,
  AssignAction,
  DelayedTransitionDefinition,
  ActivityDefinition,
  StateNodeConfig,
  StateSchema,
  StatesDefinition,
  StateNodesConfig,
  ActionTypes,
  FinalStateNodeConfig,
  InvokeDefinition,
  ActionObject,
  Mapper,
  PropertyMapper,
  SendAction,
  NullEvent,
  Guard,
  GuardPredicate,
  GuardMeta,
  MachineConfig,
  PureAction,
  InvokeCreator,
  DoneEventObject,
  SingleOrArray,
  LogAction,
  SendActionObject,
  SpecialTargets,
  RaiseAction,
  SCXML,
  RaiseActionObject,
  ActivityActionObject,
  InvokeActionObject,
<<<<<<< HEAD
  Typestate
=======
  TransitionDefinitionMap
>>>>>>> 76ce0675
} from './types';
import { matchesState } from './utils';
import { State, stateValuesEqual } from './State';
import * as actionTypes from './actionTypes';
import {
  start,
  stop,
  toActivityDefinition,
  send,
  cancel,
  after,
  raise,
  done,
  doneInvoke,
  error,
  toActionObject,
  resolveSend,
  initEvent,
  toActionObjects,
  resolveLog,
  resolveRaise
} from './actions';
import { IS_PRODUCTION } from './environment';
import { DEFAULT_GUARD_TYPE } from './constants';
import {
  getValue,
  getConfiguration,
  has,
  getChildren,
  getAllStateNodes,
  isInFinalState,
  isLeafNode
} from './stateUtils';
import { Actor, createInvocableActor } from './Actor';

const STATE_DELIMITER = '.';
const NULL_EVENT = '';
const STATE_IDENTIFIER = '#';
const TARGETLESS_KEY = '';
const WILDCARD = '*';

const EMPTY_OBJECT = {};

const isStateId = (str: string) => str[0] === STATE_IDENTIFIER;
const createDefaultOptions = <TContext>(): MachineOptions<TContext, any> => ({
  actions: {},
  guards: {},
  services: {},
  activities: {},
  delays: {}
});

const validateArrayifiedTransitions = <TContext>(
  stateNode: StateNode<any, any, any>,
  event: string,
  transitions: Array<
    TransitionConfig<TContext, EventObject> & {
      event: string;
    }
  >
) => {
  const hasNonLastUnguardedTarget = transitions
    .slice(0, -1)
    .some(
      transition =>
        isString(transition.target) ||
        isMachine(transition.target) ||
        (!('cond' in transition) && !('in' in transition))
    );
  const eventText =
    event === NULL_EVENT ? 'the transient event' : `event '${event}'`;

  warn(
    !hasNonLastUnguardedTarget,
    `One or more transitions for ${eventText} on state '${stateNode.id}' are unreachable. ` +
      `Make sure that the default transition is the last one defined.`
  );
};

class StateNode<
  TContext = any,
  TStateSchema extends StateSchema = any,
  TEvent extends EventObject = EventObject,
  TState extends Typestate<TContext> = Typestate<TContext>
> {
  /**
   * The relative key of the state node, which represents its location in the overall state value.
   */
  public key: string;
  /**
   * The unique ID of the state node.
   */
  public id: string;
  /**
   * The machine's own version.
   */
  public version?: string;
  /**
   * The type of this state node:
   *
   *  - `'atomic'` - no child state nodes
   *  - `'compound'` - nested child state nodes (XOR)
   *  - `'parallel'` - orthogonal nested child state nodes (AND)
   *  - `'history'` - history state node
   *  - `'final'` - final state node
   */
  public type: 'atomic' | 'compound' | 'parallel' | 'final' | 'history';
  /**
   * The string path from the root machine node to this node.
   */
  public path: string[];
  /**
   * The initial state node key.
   */
  public initial?: keyof TStateSchema['states'];
  /**
   * (DEPRECATED) Whether the state node is a parallel state node.
   *
   * Use `type: 'parallel'` instead.
   */
  public parallel?: boolean;
  /**
   * Whether the state node is "transient". A state node is considered transient if it has
   * an immediate transition from a "null event" (empty string), taken upon entering the state node.
   */
  private _transient: boolean;
  /**
   * The child state nodes.
   */
  public states: StateNodesConfig<TContext, TStateSchema, TEvent>;
  /**
   * The type of history on this state node. Can be:
   *
   *  - `'shallow'` - recalls only top-level historical state value
   *  - `'deep'` - recalls historical state value at all levels
   */
  public history: false | 'shallow' | 'deep';
  /**
   * The action(s) to be executed upon entering the state node.
   */
  public onEntry: Array<ActionObject<TContext, TEvent>>; // TODO: deprecate (entry)
  /**
   * The action(s) to be executed upon exiting the state node.
   */
  public onExit: Array<ActionObject<TContext, TEvent>>; // TODO: deprecate (exit)
  /**
   * The activities to be started upon entering the state node,
   * and stopped upon exiting the state node.
   */
  public activities: Array<ActivityDefinition<TContext, TEvent>>;
  public strict: boolean;
  /**
   * The parent state node.
   */
  public parent?: StateNode<TContext, any, TEvent>;
  /**
   * The root machine node.
   */
  public machine: StateNode<TContext, any, TEvent>;
  /**
   * The meta data associated with this state node, which will be returned in State instances.
   */
  public meta?: TStateSchema extends { meta: infer D } ? D : any;
  /**
   * The data sent with the "done.state._id_" event if this is a final state node.
   */
  public data?: Mapper<TContext, TEvent> | PropertyMapper<TContext, TEvent>;
  /**
   * The string delimiter for serializing the path to a string. The default is "."
   */
  public delimiter: string;
  /**
   * The order this state node appears. Corresponds to the implicit SCXML document order.
   */
  public order: number = -1;
  /**
   * The services invoked by this state node.
   */
  public invoke: Array<InvokeDefinition<TContext, TEvent>>;

  public options: MachineOptions<TContext, TEvent>;

  /**
   * The raw config used to create the machine.
   */
  public config: StateNodeConfig<TContext, TStateSchema, TEvent>;

  public __xstatenode: true = true;

  private __cache = {
    events: undefined as Array<TEvent['type']> | undefined,
    relativeValue: new Map() as Map<StateNode<TContext>, StateValue>,
    initialStateValue: undefined as StateValue | undefined,
    initialState: undefined as State<TContext, TEvent> | undefined,
    on: undefined as TransitionDefinitionMap<TContext, TEvent> | undefined,
    transitions: undefined as
      | TransitionDefinition<TContext, TEvent>[]
      | undefined,
    candidates: {} as {
      [K in TEvent['type'] | NullEvent['type'] | '*']:
        | Array<
            TransitionDefinition<
              TContext,
              K extends TEvent['type']
                ? Extract<TEvent, { type: K }>
                : EventObject
            >
          >
        | undefined;
    },
    delayedTransitions: undefined as
      | Array<DelayedTransitionDefinition<TContext, TEvent>>
      | undefined
  };

  private idMap: Record<string, StateNode<TContext, any, TEvent>> = {};

  constructor(
    _config: StateNodeConfig<TContext, TStateSchema, TEvent>,
    options?: Partial<MachineOptions<TContext, TEvent>>,
    /**
     * The initial extended state
     */
    public context?: Readonly<TContext>
  ) {
    const { parent, ...config } = _config;
    this.config = config;
    this.parent = parent;
    this.options = {
      ...createDefaultOptions<TContext>(),
      ...options
    };
    this.key = _config.key || _config.id || '(machine)';
    this.machine = this.parent ? this.parent.machine : this;
    this.path = this.parent ? this.parent.path.concat(this.key) : [];
    this.delimiter =
      _config.delimiter ||
      (this.parent ? this.parent.delimiter : STATE_DELIMITER);
    this.id =
      _config.id || [this.machine.key, ...this.path].join(this.delimiter);
    this.version = this.parent
      ? this.parent.version
      : (_config as MachineConfig<TContext, TStateSchema, TEvent>).version;
    this.type =
      _config.type ||
      (_config.parallel
        ? 'parallel'
        : _config.states && keys(_config.states).length
        ? 'compound'
        : _config.history
        ? 'history'
        : 'atomic');

    if (!IS_PRODUCTION) {
      warn(
        !('parallel' in _config),
        `The "parallel" property is deprecated and will be removed in version 4.1. ${
          _config.parallel
            ? `Replace with \`type: 'parallel'\``
            : `Use \`type: '${this.type}'\``
        } in the config for state node '${this.id}' instead.`
      );
    }

    this.initial = _config.initial;

    this.states = (_config.states
      ? mapValues(
          _config.states,
          (stateConfig: StateNodeConfig<TContext, any, TEvent>, key) => {
            const stateNode = new StateNode({
              ...stateConfig,
              key,
              parent: this
            });
            Object.assign(this.idMap, {
              [stateNode.id]: stateNode,
              ...stateNode.idMap
            });
            return stateNode;
          }
        )
      : EMPTY_OBJECT) as StateNodesConfig<TContext, TStateSchema, TEvent>;

    // Document order
    let order = 0;

    function dfs(sn: StateNode): void {
      sn.order = order++;

      for (const child of getChildren(sn)) {
        dfs(child);
      }
    }

    dfs(this);

    // History config
    this.history =
      _config.history === true ? 'shallow' : _config.history || false;

    this._transient = !_config.on
      ? false
      : Array.isArray(_config.on)
      ? _config.on.some(({ event }: { event: string }) => {
          return event === NULL_EVENT;
        })
      : NULL_EVENT in _config.on;
    this.strict = !!_config.strict;

    // TODO: deprecate (entry)
    this.onEntry = toArray(_config.entry || _config.onEntry).map(action =>
      toActionObject(action)
    );
    // TODO: deprecate (exit)
    this.onExit = toArray(_config.exit || _config.onExit).map(action =>
      toActionObject(action)
    );
    this.meta = _config.meta;
    this.data =
      this.type === 'final'
        ? (_config as FinalStateNodeConfig<TContext, TEvent>).data
        : undefined;
    this.invoke = toArray(_config.invoke).map((invokeConfig, i) => {
      if (isMachine(invokeConfig)) {
        this.machine.options.services = {
          [invokeConfig.id]: invokeConfig,
          ...this.machine.options.services
        };

        return {
          type: actionTypes.invoke,
          src: invokeConfig.id,
          id: invokeConfig.id
        };
      } else if (typeof invokeConfig.src !== 'string') {
        const invokeSrc = `${this.id}:invocation[${i}]`; // TODO: util function
        this.machine.options.services = {
          [invokeSrc]: invokeConfig.src as InvokeCreator<TContext>,
          ...this.machine.options.services
        };

        return {
          type: actionTypes.invoke,
          id: invokeSrc,
          ...invokeConfig,
          src: invokeSrc
        };
      } else {
        return {
          ...invokeConfig,
          type: actionTypes.invoke,
          id: invokeConfig.id || (invokeConfig.src as string),
          src: invokeConfig.src as string
        };
      }
    });
    this.activities = toArray(_config.activities)
      .concat(this.invoke)
      .map(activity => toActivityDefinition(activity));
    this.transition = this.transition.bind(this);
  }

  private _init(): void {
    if (this.__cache.transitions) {
      return;
    }
    getAllStateNodes(this).forEach(stateNode => stateNode.on);
  }

  /**
   * Clones this state machine with custom options and context.
   *
   * @param options Options (actions, guards, activities, services) to recursively merge with the existing options.
   * @param context Custom context (will override predefined context)
   */
  public withConfig(
    options: Partial<MachineOptions<TContext, TEvent>>,
    context: TContext | undefined = this.context
  ): StateNode<TContext, TStateSchema, TEvent> {
    const { actions, activities, guards, services, delays } = this.options;

    return new StateNode(
      this.config,
      {
        actions: { ...actions, ...options.actions },
        activities: { ...activities, ...options.activities },
        guards: { ...guards, ...options.guards },
        services: { ...services, ...options.services },
        delays: { ...delays, ...options.delays }
      },
      context
    );
  }

  /**
   * Clones this state machine with custom context.
   *
   * @param context Custom context (will override predefined context, not recursive)
   */
  public withContext(
    context: TContext
  ): StateNode<TContext, TStateSchema, TEvent> {
    return new StateNode(this.config, this.options, context);
  }

  /**
   * The well-structured state node definition.
   */
  public get definition(): StateNodeDefinition<TContext, TStateSchema, TEvent> {
    return {
      id: this.id,
      key: this.key,
      version: this.version,
      type: this.type,
      initial: this.initial,
      history: this.history,
      states: mapValues(
        this.states,
        (state: StateNode<TContext, any, TEvent>) => state.definition
      ) as StatesDefinition<TContext, TStateSchema, TEvent>,
      on: this.on,
      transitions: this.transitions,
      onEntry: this.onEntry,
      onExit: this.onExit,
      activities: this.activities || [],
      meta: this.meta,
      order: this.order || -1,
      data: this.data,
      invoke: this.invoke
    };
  }

  public toJSON() {
    return this.definition;
  }

  /**
   * The mapping of events to transitions.
   */
  public get on(): TransitionDefinitionMap<TContext, TEvent> {
    if (this.__cache.on) {
      return this.__cache.on;
    }

    const transitions = this.transitions;

    return (this.__cache.on = transitions.reduce(
      (map, transition) => {
        map[transition.eventType] = map[transition.eventType] || [];
        map[transition.eventType].push(transition as any);
        return map;
      },
      {} as TransitionDefinitionMap<TContext, TEvent>
    ));
  }

  public get after(): Array<DelayedTransitionDefinition<TContext, TEvent>> {
    return (
      this.__cache.delayedTransitions ||
      ((this.__cache.delayedTransitions = this.getDelayedTransitions()),
      this.__cache.delayedTransitions)
    );
  }

  /**
   * All the transitions that can be taken from this state node.
   */
  public get transitions(): Array<TransitionDefinition<TContext, TEvent>> {
    return (
      this.__cache.transitions ||
      ((this.__cache.transitions = this.formatTransitions()),
      this.__cache.transitions)
    );
  }

  private getCandidates(eventName: TEvent['type'] | NullEvent['type'] | '*') {
    if (this.__cache.candidates[eventName]) {
      return this.__cache.candidates[eventName];
    }

    const transient = eventName === NULL_EVENT;

    const candidates = this.transitions.filter(transition => {
      const sameEventType = transition.eventType === eventName;
      // null events should only match against eventless transitions
      return transient
        ? sameEventType
        : sameEventType || transition.eventType === WILDCARD;
    }) as any;
    this.__cache.candidates[eventName] = candidates;
    return candidates;
  }

  /**
   * All delayed transitions from the config.
   */
  private getDelayedTransitions(): Array<
    DelayedTransitionDefinition<TContext, TEvent>
  > {
    const afterConfig = this.config.after;
    const { guards } = this.machine.options;

    if (!afterConfig) {
      return [];
    }

    const delayedTransitions = isArray(afterConfig)
      ? afterConfig
      : flatten(
          keys(afterConfig).map(delay => {
            const configTransition = afterConfig[delay];
            const resolvedTransition = isString(configTransition)
              ? { target: this.resolveTarget(configTransition) }
              : configTransition;

            return toArray(resolvedTransition).map(transition => ({
              ...transition,
              delay: !isNaN(+delay) ? +delay : delay
            }));
          })
        );

    return delayedTransitions.map((delayedTransition, i) => {
      const { delay, target } = delayedTransition;
      let delayRef: string | number;

      if (isFunction(delay)) {
        // TODO: util function
        delayRef = `${this.id}:delay[${i}]`;
        this.machine.options.delays = {
          ...this.machine.options.delays,
          [delayRef]: delay
        };
      } else {
        delayRef = delay;
      }

      const eventType = after(delayRef, this.id);

      this.onEntry.push(send(eventType, { delay: delayRef }));
      this.onExit.push(cancel(eventType));

      return {
        eventType,
        ...delayedTransition,
        source: this,
        target: target === undefined ? undefined : this.resolveTarget(target),
        cond: toGuard(delayedTransition.cond, guards),
        actions: toArray(delayedTransition.actions).map(action =>
          toActionObject(action)
        )
      };
    });
  }

  /**
   * Returns the state nodes represented by the current state value.
   *
   * @param state The state value or State instance
   */
  public getStateNodes(
    state: StateValue | State<TContext, TEvent>
  ): Array<StateNode<TContext, any, TEvent>> {
    if (!state) {
      return [];
    }
    const stateValue =
      state instanceof State
        ? state.value
        : toStateValue(state, this.delimiter);

    if (isString(stateValue)) {
      const initialStateValue = this.getStateNode(stateValue).initial;

      return initialStateValue !== undefined
        ? this.getStateNodes({ [stateValue]: initialStateValue } as StateValue)
        : [this.states[stateValue]];
    }

    const subStateKeys = keys(stateValue);
    const subStateNodes: Array<
      StateNode<TContext, any, TEvent>
    > = subStateKeys.map(subStateKey => this.getStateNode(subStateKey));

    return subStateNodes.concat(
      subStateKeys.reduce(
        (allSubStateNodes, subStateKey) => {
          const subStateNode = this.getStateNode(subStateKey).getStateNodes(
            stateValue[subStateKey]
          );

          return allSubStateNodes.concat(subStateNode);
        },
        [] as Array<StateNode<TContext, any, TEvent>>
      )
    );
  }

  /**
   * Returns `true` if this state node explicitly handles the given event.
   *
   * @param event The event in question
   */
  public handles(event: Event<TEvent>): boolean {
    const eventType = getEventType<TEvent>(event);

    return this.events.indexOf(eventType) !== -1;
  }

  /**
   * Resolves the given `state` to a new `State` instance relative to this machine.
   *
   * This ensures that `.events` and `.nextEvents` represent the correct values.
   *
   * @param state The state to resolve
   */
  public resolveState(state: State<TContext, TEvent>): State<TContext, TEvent> {
    const configuration = Array.from(
      getConfiguration([], this.getStateNodes(state.value))
    );
    return new State({
      ...state,
      value: this.resolve(state.value),
      configuration
    });
  }

  private transitionLeafNode(
    stateValue: string,
    state: State<TContext, TEvent>,
    _event: SCXML.Event<TEvent>
  ): StateTransition<TContext, TEvent> | undefined {
    const stateNode = this.getStateNode(stateValue);
    const next = stateNode.next(state, _event);

    if (!next || !next.transitions.length) {
      return this.next(state, _event);
    }

    return next;
  }
  private transitionCompoundNode(
    stateValue: StateValueMap,
    state: State<TContext, TEvent>,
    _event: SCXML.Event<TEvent>
  ): StateTransition<TContext, TEvent> | undefined {
    const subStateKeys = keys(stateValue);

    const stateNode = this.getStateNode(subStateKeys[0]);
    const next = stateNode._transition(
      stateValue[subStateKeys[0]],
      state,
      _event
    );

    if (!next || !next.transitions.length) {
      return this.next(state, _event);
    }

    return next;
  }
  private transitionParallelNode(
    stateValue: StateValueMap,
    state: State<TContext, TEvent>,
    _event: SCXML.Event<TEvent>
  ): StateTransition<TContext, TEvent> | undefined {
    const transitionMap: Record<string, StateTransition<TContext, TEvent>> = {};

    for (const subStateKey of keys(stateValue)) {
      const subStateValue = stateValue[subStateKey];

      if (!subStateValue) {
        continue;
      }

      const subStateNode = this.getStateNode(subStateKey);
      const next = subStateNode._transition(subStateValue, state, _event);
      if (next) {
        transitionMap[subStateKey] = next;
      }
    }

    const stateTransitions = keys(transitionMap).map(key => transitionMap[key]);
    const enabledTransitions = flatten(
      stateTransitions.map(st => st.transitions)
    );

    const willTransition = stateTransitions.some(
      st => st.transitions.length > 0
    );

    if (!willTransition) {
      return this.next(state, _event);
    }
    const entryNodes = flatten(stateTransitions.map(t => t.entrySet));

    const configuration = flatten(
      keys(transitionMap).map(key => transitionMap[key].configuration)
    );

    return {
      transitions: enabledTransitions,
      entrySet: entryNodes,
      exitSet: flatten(stateTransitions.map(t => t.exitSet)),
      configuration,
      source: state,
      actions: flatten(
        keys(transitionMap).map(key => {
          return transitionMap[key].actions;
        })
      )
    };
  }
  private _transition(
    stateValue: StateValue,
    state: State<TContext, TEvent>,
    _event: SCXML.Event<TEvent>
  ): StateTransition<TContext, TEvent> | undefined {
    // leaf node
    if (isString(stateValue)) {
      return this.transitionLeafNode(stateValue, state, _event);
    }

    // hierarchical node
    if (keys(stateValue).length === 1) {
      return this.transitionCompoundNode(stateValue, state, _event);
    }

    // orthogonal node
    return this.transitionParallelNode(stateValue, state, _event);
  }
  private next(
    state: State<TContext, TEvent>,
    _event: SCXML.Event<TEvent>
  ): StateTransition<TContext, TEvent> | undefined {
    const eventName = _event.name;
    const actions: Array<ActionObject<TContext, TEvent>> = [];

    let nextStateNodes: Array<StateNode<TContext>> = [];
    let selectedTransition: TransitionDefinition<TContext, TEvent> | undefined;

    for (const candidate of this.getCandidates(eventName)) {
      const { cond, in: stateIn } = candidate;
      const resolvedContext = state.context;

      const isInState = stateIn
        ? isString(stateIn) && isStateId(stateIn)
          ? // Check if in state by ID
            state.matches(
              toStateValue(this.getStateNodeById(stateIn).path, this.delimiter)
            )
          : // Check if in state by relative grandparent
            matchesState(
              toStateValue(stateIn, this.delimiter),
              path(this.path.slice(0, -2))(state.value)
            )
        : true;

      let guardPassed = false;

      try {
        guardPassed =
          !cond || this.evaluateGuard(cond, resolvedContext, _event, state);
      } catch (err) {
        throw new Error(
          `Unable to evaluate guard '${cond!.name ||
            cond!
              .type}' in transition for event '${eventName}' in state node '${
            this.id
          }':\n${err.message}`
        );
      }

      if (guardPassed && isInState) {
        if (candidate.target !== undefined) {
          nextStateNodes = candidate.target;
        }
        actions.push(...candidate.actions);
        selectedTransition = candidate;
        break;
      }
    }

    if (!selectedTransition) {
      return undefined;
    }
    if (!nextStateNodes.length) {
      return {
        transitions: [selectedTransition],
        entrySet: [],
        exitSet: [],
        configuration: state.value ? [this] : [],
        source: state,
        actions
      };
    }

    const allNextStateNodes = flatten(
      nextStateNodes.map(stateNode => {
        return this.getRelativeStateNodes(stateNode, state.historyValue);
      })
    );

    const isInternal = !!selectedTransition.internal;

    const reentryNodes = isInternal
      ? []
      : flatten(allNextStateNodes.map(n => this.nodesFromChild(n)));

    return {
      transitions: [selectedTransition],
      entrySet: reentryNodes,
      exitSet: isInternal ? [] : [this],
      configuration: allNextStateNodes,
      source: state,
      actions
    };
  }

  private nodesFromChild(
    childStateNode: StateNode<TContext>
  ): Array<StateNode<TContext>> {
    if (childStateNode.escapes(this)) {
      return [];
    }

    const nodes: Array<StateNode<TContext>> = [];
    let marker: StateNode<TContext> | undefined = childStateNode;

    while (marker && marker !== this) {
      nodes.push(marker);
      marker = marker.parent;
    }
    nodes.push(this); // inclusive

    return nodes;
  }

  /**
   * Whether the given state node "escapes" this state node. If the `stateNode` is equal to or the parent of
   * this state node, it does not escape.
   */
  private escapes(stateNode: StateNode): boolean {
    if (this === stateNode) {
      return false;
    }

    let parent = this.parent;

    while (parent) {
      if (parent === stateNode) {
        return false;
      }
      parent = parent.parent;
    }

    return true;
  }
  private evaluateGuard(
    guard: Guard<TContext, TEvent>,
    context: TContext,
    _event: SCXML.Event<TEvent>,
    state: State<TContext, TEvent>
  ): boolean {
    const { guards } = this.machine.options;
    const guardMeta: GuardMeta<TContext, TEvent> = {
      state,
      cond: guard,
      _event
    };

    // TODO: do not hardcode!
    if (guard.type === DEFAULT_GUARD_TYPE) {
      return (guard as GuardPredicate<TContext, TEvent>).predicate(
        context,
        _event.data,
        guardMeta
      );
    }

    const condFn = guards[guard.type];

    if (!condFn) {
      throw new Error(
        `Guard '${guard.type}' is not implemented on machine '${this.machine.id}'.`
      );
    }

    return condFn(context, _event.data, guardMeta);
  }

  private getActions(
    transition: StateTransition<TContext, TEvent>,
    currentContext: TContext,
    _event: SCXML.Event<TEvent>,
    prevState?: State<TContext>
  ): Array<ActionObject<TContext, TEvent>> {
    const prevConfig = getConfiguration(
      [],
      prevState ? this.getStateNodes(prevState.value) : [this]
    );
    const resolvedConfig = transition.configuration.length
      ? getConfiguration(prevConfig, transition.configuration)
      : prevConfig;

    for (const sn of resolvedConfig) {
      if (!has(prevConfig, sn)) {
        transition.entrySet.push(sn);
      }
    }
    for (const sn of prevConfig) {
      if (!has(resolvedConfig, sn) || has(transition.exitSet, sn.parent)) {
        transition.exitSet.push(sn);
      }
    }

    if (!transition.source) {
      transition.exitSet = [];

      // Ensure that root StateNode (machine) is entered
      transition.entrySet.push(this);
    }

    const doneEvents = flatten(
      transition.entrySet.map(sn => {
        const events: DoneEventObject[] = [];

        if (sn.type !== 'final') {
          return events;
        }

        const parent = sn.parent!;

        events.push(
          done(sn.id, sn.data), // TODO: deprecate - final states should not emit done events for their own state.
          done(
            parent.id,
            sn.data ? mapContext(sn.data, currentContext, _event) : undefined
          )
        );

        if (parent.parent) {
          const grandparent = parent.parent;

          if (grandparent.type === 'parallel') {
            if (
              getChildren(grandparent).every(parentNode =>
                isInFinalState(transition.configuration, parentNode)
              )
            ) {
              events.push(done(grandparent.id, grandparent.data));
            }
          }
        }

        return events;
      })
    );

    transition.exitSet.sort((a, b) => b.order - a.order);
    transition.entrySet.sort((a, b) => a.order - b.order);

    const entryStates = new Set(transition.entrySet);
    const exitStates = new Set(transition.exitSet);

    const [entryActions, exitActions] = [
      flatten(
        Array.from(entryStates).map(stateNode => {
          return [
            ...stateNode.activities.map(activity => start(activity)),
            ...stateNode.onEntry
          ];
        })
      ).concat(doneEvents.map(raise)),
      flatten(
        Array.from(exitStates).map(stateNode => [
          ...stateNode.onExit,
          ...stateNode.activities.map(activity => stop(activity))
        ])
      )
    ];

    const actions = toActionObjects(
      exitActions.concat(transition.actions).concat(entryActions),
      this.machine.options.actions
    ) as Array<ActionObject<TContext, TEvent>>;

    return actions;
  }

  /**
   * Determines the next state given the current `state` and sent `event`.
   *
   * @param state The current State instance or state value
   * @param event The event that was sent at the current state
   * @param context The current context (extended state) of the current state
   */
  public transition(
    state: StateValue | State<TContext, TEvent>,
    event: Event<TEvent> | SCXML.Event<TEvent>,
    context?: TContext
  ): State<TContext, TEvent, TStateSchema, TState> {
    const _event = toSCXMLEvent(event);
    let currentState: State<TContext, TEvent>;

    if (state instanceof State) {
      currentState =
        context === undefined
          ? state
          : this.resolveState(State.from(state, context));
    } else {
      const resolvedStateValue = isString(state)
        ? this.resolve(pathToStateValue(this.getResolvedPath(state)))
        : this.resolve(state);
      const resolvedContext = context ? context : this.machine.context!;

      currentState = this.resolveState(
        State.from<TContext, TEvent>(resolvedStateValue, resolvedContext)
      );
    }

    if (!IS_PRODUCTION && _event.name === WILDCARD) {
      throw new Error(`An event cannot have the wildcard type ('${WILDCARD}')`);
    }

    if (this.strict) {
      if (
        this.events.indexOf(_event.name) === -1 &&
        !isBuiltInEvent(_event.name)
      ) {
        throw new Error(
          `Machine '${this.id}' does not accept event '${_event.name}'`
        );
      }
    }

    const stateTransition = this._transition(
      currentState.value,
      currentState,
      _event
    ) || {
      transitions: [],
      configuration: [],
      entrySet: [],
      exitSet: [],
      source: currentState,
      actions: []
    };

    const prevConfig = getConfiguration(
      [],
      this.getStateNodes(currentState.value)
    );
    const resolvedConfig = stateTransition.configuration.length
      ? getConfiguration(prevConfig, stateTransition.configuration)
      : prevConfig;

    stateTransition.configuration = [...resolvedConfig];

    return this.resolveTransition(stateTransition, currentState, _event);
  }

  private resolveRaisedTransition(
    state: State<TContext, TEvent, TStateSchema, TState>,
    _event: SCXML.Event<TEvent> | NullEvent,
    originalEvent: SCXML.Event<TEvent>
  ): State<TContext, TEvent, TStateSchema, TState> {
    const currentActions = state.actions;

    state = this.transition(
      state,
      _event as SCXML.Event<TEvent>,
      state.context
    );
    // Save original event to state
    state._event = originalEvent;
    state.event = originalEvent.data;
    state.actions.unshift(...currentActions);
    return state;
  }

  private resolveTransition(
    stateTransition: StateTransition<TContext, TEvent>,
    currentState?: State<TContext, TEvent>,
    _event: SCXML.Event<TEvent> = initEvent as SCXML.Event<TEvent>,
    context: TContext = this.machine.context!
  ): State<TContext, TEvent, TStateSchema, TState> {
    const { configuration } = stateTransition;
    // Transition will "apply" if:
    // - this is the initial state (there is no current state)
    // - OR there are transitions
    const willTransition =
      !currentState || stateTransition.transitions.length > 0;
    const resolvedStateValue = willTransition
      ? getValue(this.machine, configuration)
      : undefined;
    const historyValue = currentState
      ? currentState.historyValue
        ? currentState.historyValue
        : stateTransition.source
        ? (this.machine.historyValue(currentState.value) as HistoryValue)
        : undefined
      : undefined;
    const currentContext = currentState ? currentState.context : context;
    const actions = this.getActions(
      stateTransition,
      currentContext,
      _event,
      currentState
    );
    const activities = currentState ? { ...currentState.activities } : {};
    for (const action of actions) {
      if (action.type === actionTypes.start) {
        activities[action.activity!.type] = action as ActivityDefinition<
          TContext,
          TEvent
        >;
      } else if (action.type === actionTypes.stop) {
        activities[action.activity!.type] = false;
      }
    }

    const [assignActions, otherActions] = partition(
      actions,
      (action): action is AssignAction<TContext, TEvent> =>
        action.type === actionTypes.assign
    );

    const updatedContext = assignActions.length
      ? updateContext(currentContext, _event, assignActions, currentState)
      : currentContext;

    const resolvedActions = flatten(
      otherActions.map(actionObject => {
        switch (actionObject.type) {
          case actionTypes.raise:
            return resolveRaise(actionObject as RaiseAction<TEvent>);
          case actionTypes.send:
            const sendAction = resolveSend(
              actionObject as SendAction<TContext, TEvent>,
              updatedContext,
              _event,
              this.machine.options.delays
            ) as ActionObject<TContext, TEvent>; // TODO: fix ActionTypes.Init

            if (!IS_PRODUCTION) {
              // warn after resolving as we can create better contextual message here
              warn(
                !isString(actionObject.delay) ||
                  typeof sendAction.delay === 'number',
                // tslint:disable-next-line:max-line-length
                `No delay reference for delay expression '${actionObject.delay}' was found on machine '${this.machine.id}'`
              );
            }

            return sendAction;
          case actionTypes.log:
            return resolveLog(
              actionObject as LogAction<TContext, TEvent>,
              updatedContext,
              _event
            );
          case ActionTypes.Pure:
            return (
              (actionObject as PureAction<TContext, TEvent>).get(
                updatedContext,
                _event.data
              ) || []
            );
          default:
            return toActionObject(actionObject, this.options.actions);
        }
      })
    );

    const [raisedEvents, nonRaisedActions] = partition(
      resolvedActions,
      (
        action
      ): action is
        | RaiseActionObject<TEvent>
        | SendActionObject<TContext, TEvent> =>
        action.type === actionTypes.raise ||
        (action.type === actionTypes.send &&
          (action as SendActionObject<TContext, TEvent>).to ===
            SpecialTargets.Internal)
    );

    const invokeActions = resolvedActions.filter(action => {
      return (
        action.type === actionTypes.start &&
        (action as ActivityActionObject<TContext, TEvent>).activity.type ===
          actionTypes.invoke
      );
    }) as Array<InvokeActionObject<TContext, TEvent>>;

    const children = invokeActions.reduce(
      (acc, action) => {
        acc[action.activity.id] = createInvocableActor(action.activity);

        return acc;
      },
      currentState
        ? { ...currentState.children }
        : ({} as Record<string, Actor>)
    );

    const stateNodes = resolvedStateValue
      ? this.getStateNodes(resolvedStateValue)
      : [];

    const meta = [this, ...stateNodes].reduce(
      (acc, stateNode) => {
        if (stateNode.meta !== undefined) {
          acc[stateNode.id] = stateNode.meta;
        }
        return acc;
      },
      {} as Record<string, string>
    );

    const nextState = new State<TContext, TEvent, TStateSchema, TState>({
      value: resolvedStateValue || currentState!.value,
      context: updatedContext,
      _event,
      historyValue: resolvedStateValue
        ? historyValue
          ? updateHistoryValue(historyValue, resolvedStateValue)
          : undefined
        : currentState
        ? currentState.historyValue
        : undefined,
      history:
        !resolvedStateValue || stateTransition.source
          ? currentState
          : undefined,
      actions: resolvedStateValue ? nonRaisedActions : [],
      activities: resolvedStateValue
        ? activities
        : currentState
        ? currentState.activities
        : {},
      meta: resolvedStateValue
        ? meta
        : currentState
        ? currentState.meta
        : undefined,
      events: [],
      configuration: resolvedStateValue
        ? stateTransition.configuration
        : currentState
        ? currentState.configuration
        : [],
      transitions: stateTransition.transitions,
      children
    });

    nextState.changed =
      _event.name === actionTypes.update || !!assignActions.length;

    // Dispose of penultimate histories to prevent memory leaks
    const { history } = nextState;
    if (history) {
      delete history.history;
    }

    if (!resolvedStateValue) {
      return nextState;
    }

    let maybeNextState = nextState;
    const isTransient = stateNodes.some(stateNode => stateNode._transient);

    if (isTransient) {
      maybeNextState = this.resolveRaisedTransition(
        maybeNextState,
        {
          type: actionTypes.nullEvent
        },
        _event
      );
    }

    while (raisedEvents.length) {
      const raisedEvent = raisedEvents.shift()!;
      maybeNextState = this.resolveRaisedTransition(
        maybeNextState,
        raisedEvent._event,
        _event
      );
    }

    // Detect if state changed
    const changed =
      maybeNextState.changed ||
      (history
        ? !!maybeNextState.actions.length ||
          !!assignActions.length ||
          typeof history.value !== typeof maybeNextState.value ||
          !stateValuesEqual(maybeNextState.value, history.value)
        : undefined);

    maybeNextState.changed = changed;

    // Preserve original history after raised events
    maybeNextState.historyValue = nextState.historyValue;
    maybeNextState.history = history;

    return maybeNextState;
  }

  /**
   * Returns the child state node from its relative `stateKey`, or throws.
   */
  public getStateNode(stateKey: string): StateNode<TContext, any, TEvent> {
    if (isStateId(stateKey)) {
      return this.machine.getStateNodeById(stateKey);
    }

    if (!this.states) {
      throw new Error(
        `Unable to retrieve child state '${stateKey}' from '${this.id}'; no child states exist.`
      );
    }

    const result = this.states[stateKey];
    if (!result) {
      throw new Error(
        `Child state '${stateKey}' does not exist on '${this.id}'`
      );
    }

    return result;
  }

  /**
   * Returns the state node with the given `stateId`, or throws.
   *
   * @param stateId The state ID. The prefix "#" is removed.
   */
  public getStateNodeById(stateId: string): StateNode<TContext, any, TEvent> {
    const resolvedStateId = isStateId(stateId)
      ? stateId.slice(STATE_IDENTIFIER.length)
      : stateId;

    if (resolvedStateId === this.id) {
      return this;
    }

    const stateNode = this.machine.idMap[resolvedStateId];

    if (!stateNode) {
      throw new Error(
        `Child state node '#${resolvedStateId}' does not exist on machine '${this.id}'`
      );
    }

    return stateNode;
  }

  /**
   * Returns the relative state node from the given `statePath`, or throws.
   *
   * @param statePath The string or string array relative path to the state node.
   */
  public getStateNodeByPath(
    statePath: string | string[]
  ): StateNode<TContext, any, TEvent> {
    if (typeof statePath === 'string' && isStateId(statePath)) {
      try {
        return this.getStateNodeById(statePath.slice(1));
      } catch (e) {
        // try individual paths
        // throw e;
      }
    }

    const arrayStatePath = toStatePath(statePath, this.delimiter).slice();
    let currentStateNode: StateNode<TContext, any, TEvent> = this;
    while (arrayStatePath.length) {
      const key = arrayStatePath.shift()!;

      if (!key.length) {
        break;
      }

      currentStateNode = currentStateNode.getStateNode(key);
    }

    return currentStateNode;
  }

  /**
   * Resolves a partial state value with its full representation in this machine.
   *
   * @param stateValue The partial state value to resolve.
   */
  public resolve(stateValue: StateValue): StateValue {
    if (!stateValue) {
      return this.initialStateValue || EMPTY_OBJECT; // TODO: type-specific properties
    }

    switch (this.type) {
      case 'parallel':
        return mapValues(
          this.initialStateValue as Record<string, StateValue>,
          (subStateValue, subStateKey) => {
            return subStateValue
              ? this.getStateNode(subStateKey).resolve(
                  stateValue[subStateKey] || subStateValue
                )
              : EMPTY_OBJECT;
          }
        );

      case 'compound':
        if (isString(stateValue)) {
          const subStateNode = this.getStateNode(stateValue);

          if (
            subStateNode.type === 'parallel' ||
            subStateNode.type === 'compound'
          ) {
            return { [stateValue]: subStateNode.initialStateValue! };
          }

          return stateValue;
        }
        if (!keys(stateValue).length) {
          return this.initialStateValue || {};
        }

        return mapValues(stateValue, (subStateValue, subStateKey) => {
          return subStateValue
            ? this.getStateNode(subStateKey).resolve(subStateValue)
            : EMPTY_OBJECT;
        });

      default:
        return stateValue || EMPTY_OBJECT;
    }
  }

  private getResolvedPath(stateIdentifier: string): string[] {
    if (isStateId(stateIdentifier)) {
      const stateNode = this.machine.idMap[
        stateIdentifier.slice(STATE_IDENTIFIER.length)
      ];

      if (!stateNode) {
        throw new Error(`Unable to find state node '${stateIdentifier}'`);
      }

      return stateNode.path;
    }

    return toStatePath(stateIdentifier, this.delimiter);
  }
  private get initialStateValue(): StateValue | undefined {
    if (this.__cache.initialStateValue) {
      return this.__cache.initialStateValue;
    }

    let initialStateValue: StateValue | undefined;

    if (this.type === 'parallel') {
      initialStateValue = mapFilterValues(
        this.states as Record<string, StateNode<TContext, any, TEvent>>,
        state => state.initialStateValue || EMPTY_OBJECT,
        stateNode => !(stateNode.type === 'history')
      );
    } else if (this.initial !== undefined) {
      if (!this.states[this.initial]) {
        throw new Error(
          `Initial state '${this.initial}' not found on '${this.key}'`
        );
      }

      initialStateValue = (isLeafNode(this.states[this.initial])
        ? this.initial
        : {
            [this.initial]: this.states[this.initial].initialStateValue
          }) as StateValue;
    }

    this.__cache.initialStateValue = initialStateValue;

    return this.__cache.initialStateValue;
  }

  public getInitialState(
    stateValue: StateValue,
    context?: TContext
  ): State<TContext, TEvent, TStateSchema, TState> {
    const configuration = this.getStateNodes(stateValue);

    return this.resolveTransition(
      {
        configuration,
        entrySet: configuration,
        exitSet: [],
        transitions: [],
        source: undefined,
        actions: []
      },
      undefined,
      undefined,
      context
    );
  }

  /**
   * The initial State instance, which includes all actions to be executed from
   * entering the initial state.
   */
  public get initialState(): State<TContext, TEvent, TStateSchema, TState> {
    this._init();
    const { initialStateValue } = this;

    if (!initialStateValue) {
      throw new Error(
        `Cannot retrieve initial state from simple state '${this.id}'.`
      );
    }

    return this.getInitialState(initialStateValue);
  }

  /**
   * The target state value of the history state node, if it exists. This represents the
   * default state value to transition to if no history value exists yet.
   */
  public get target(): StateValue | undefined {
    let target;
    if (this.type === 'history') {
      const historyConfig = this.config as HistoryStateNodeConfig<
        TContext,
        TEvent
      >;
      if (isString(historyConfig.target)) {
        target = isStateId(historyConfig.target)
          ? pathToStateValue(
              this.machine
                .getStateNodeById(historyConfig.target)
                .path.slice(this.path.length - 1)
            )
          : historyConfig.target;
      } else {
        target = historyConfig.target;
      }
    }

    return target;
  }

  public getStates(stateValue: StateValue): Array<StateNode<TContext>> {
    if (isString(stateValue)) {
      return [this.states[stateValue]];
    }

    const stateNodes: Array<StateNode<TContext>> = [];

    for (const key of keys(stateValue)) {
      stateNodes.push(...this.states[key].getStates(stateValue[key]));
    }

    return stateNodes;
  }

  /**
   * Returns the leaf nodes from a state path relative to this state node.
   *
   * @param relativeStateId The relative state path to retrieve the state nodes
   * @param history The previous state to retrieve history
   * @param resolve Whether state nodes should resolve to initial child state nodes
   */
  public getRelativeStateNodes(
    relativeStateId: StateNode<TContext>,
    historyValue?: HistoryValue,
    resolve: boolean = true
  ): Array<StateNode<TContext>> {
    return resolve
      ? relativeStateId.type === 'history'
        ? relativeStateId.resolveHistory(historyValue)
        : relativeStateId.initialStateNodes
      : [relativeStateId];
  }
  public get initialStateNodes(): Array<StateNode<TContext, any, TEvent>> {
    if (isLeafNode(this)) {
      return [this];
    }

    // Case when state node is compound but no initial state is defined
    if (this.type === 'compound' && !this.initial) {
      if (!IS_PRODUCTION) {
        warn(false, `Compound state node '${this.id}' has no initial state.`);
      }
      return [this];
    }

    const initialStateNodePaths = toStatePaths(this.initialStateValue!);
    return flatten(
      initialStateNodePaths.map(initialPath =>
        this.getFromRelativePath(initialPath)
      )
    );
  }
  /**
   * Retrieves state nodes from a relative path to this state node.
   *
   * @param relativePath The relative path from this state node
   * @param historyValue
   */
  public getFromRelativePath(
    relativePath: string[]
  ): Array<StateNode<TContext, any, TEvent>> {
    if (!relativePath.length) {
      return [this];
    }

    const [stateKey, ...childStatePath] = relativePath;

    if (!this.states) {
      throw new Error(
        `Cannot retrieve subPath '${stateKey}' from node with no states`
      );
    }

    const childStateNode = this.getStateNode(stateKey);

    if (childStateNode.type === 'history') {
      return childStateNode.resolveHistory();
    }

    if (!this.states[stateKey]) {
      throw new Error(
        `Child state '${stateKey}' does not exist on '${this.id}'`
      );
    }

    return this.states[stateKey].getFromRelativePath(childStatePath);
  }

  private historyValue(
    relativeStateValue?: StateValue | undefined
  ): HistoryValue | undefined {
    if (!keys(this.states).length) {
      return undefined;
    }

    return {
      current: relativeStateValue || this.initialStateValue,
      states: mapFilterValues<
        StateNode<TContext, any, TEvent>,
        HistoryValue | undefined
      >(
        this.states,
        (stateNode, key) => {
          if (!relativeStateValue) {
            return stateNode.historyValue();
          }

          const subStateValue = isString(relativeStateValue)
            ? undefined
            : relativeStateValue[key];

          return stateNode.historyValue(
            subStateValue || stateNode.initialStateValue
          );
        },
        stateNode => !stateNode.history
      )
    };
  }
  /**
   * Resolves to the historical value(s) of the parent state node,
   * represented by state nodes.
   *
   * @param historyValue
   */
  private resolveHistory(
    historyValue?: HistoryValue
  ): Array<StateNode<TContext, any, TEvent>> {
    if (this.type !== 'history') {
      return [this];
    }

    const parent = this.parent!;

    if (!historyValue) {
      const historyTarget = this.target;
      return historyTarget
        ? flatten(
            toStatePaths(historyTarget).map(relativeChildPath =>
              parent.getFromRelativePath(relativeChildPath)
            )
          )
        : parent.initialStateNodes;
    }

    const subHistoryValue = nestedPath<HistoryValue>(parent.path, 'states')(
      historyValue
    ).current;

    if (isString(subHistoryValue)) {
      return [parent.getStateNode(subHistoryValue)];
    }

    return flatten(
      toStatePaths(subHistoryValue!).map(subStatePath => {
        return this.history === 'deep'
          ? parent.getFromRelativePath(subStatePath)
          : [parent.states[subStatePath[0]]];
      })
    );
  }

  /**
   * All the state node IDs of this state node and its descendant state nodes.
   */
  public get stateIds(): string[] {
    const childStateIds = flatten(
      keys(this.states).map(stateKey => {
        return this.states[stateKey].stateIds;
      })
    );
    return [this.id].concat(childStateIds);
  }

  /**
   * All the event types accepted by this state node and its descendants.
   */
  public get events(): Array<TEvent['type']> {
    if (this.__cache.events) {
      return this.__cache.events;
    }
    const { states } = this;
    const events = new Set(this.ownEvents);

    if (states) {
      for (const stateId of keys(states)) {
        const state = states[stateId];
        if (state.states) {
          for (const event of state.events) {
            events.add(`${event}`);
          }
        }
      }
    }

    return (this.__cache.events = Array.from(events));
  }

  /**
   * All the events that have transitions directly from this state node.
   *
   * Excludes any inert events.
   */
  public get ownEvents(): Array<TEvent['type']> {
    const events = new Set(
      this.transitions
        .filter(transition => {
          return !(
            !transition.target &&
            !transition.actions.length &&
            transition.internal
          );
        })
        .map(transition => transition.eventType)
    );

    return Array.from(events);
  }
  private resolveTarget(
    _target: SingleOrArray<string | StateNode<TContext>>,
    internal: boolean = false
  ): Array<StateNode<TContext>> {
    const targets = toArray(_target);
    return flatten(
      targets.map(target => {
        if (!isString(target)) {
          return [target];
        }

        const isInternalTarget = target[0] === this.delimiter;
        internal = internal === undefined ? isInternalTarget : internal;

        // If internal target is defined on machine,
        // do not include machine key on target
        if (isInternalTarget && !this.parent) {
          return [this.getStateNodeByPath(target.slice(1))];
        }

        const resolvedTarget = isInternalTarget ? this.key + target : target;

        if (this.parent) {
          try {
            const targetStateNode = this.parent.getStateNodeByPath(
              resolvedTarget
            );
            return [targetStateNode];
          } catch (err) {
            throw new Error(
              `Invalid transition definition for state node '${this.id}':\n${err.message}`
            );
          }
        } else {
          return [this.getStateNodeByPath(resolvedTarget)];
        }
      })
    );
  }

  private formatTransition(
    transitionConfig: TransitionConfig<TContext, TEvent> & {
      event: TEvent['type'] | NullEvent['type'] | '*';
    }
  ): TransitionDefinition<TContext, TEvent> {
    let internal =
      'internal' in transitionConfig ? transitionConfig.internal : undefined;
    const targets = toArray(transitionConfig.target);
    const { guards } = this.machine.options;

    // Format targets to their full string path
    const formattedTargets = targets.map(_target => {
      if (!isString(_target)) {
        return _target;
      }

      const isInternalTarget = _target[0] === this.delimiter;
      internal = internal === undefined ? isInternalTarget : internal;

      // If internal target is defined on machine,
      // do not include machine key on target
      if (isInternalTarget) {
        return this.getStateNodeByPath(_target.slice(1));
      }

      const resolvedTarget = isInternalTarget
        ? this.key + _target
        : `${_target}`;

      if (this.parent) {
        try {
          const targetStateNode = this.parent.getStateNodeByPath(
            resolvedTarget
          );
          return targetStateNode;
        } catch (err) {
          throw new Error(
            `Invalid transition definition for state node '${this.id}' on event '${transitionConfig.event}':\n${err.message}`
          );
        }
      } else {
        return this.getStateNodeByPath(resolvedTarget);
      }
    });

    // Check if there is no target (targetless)
    // An undefined transition signals that the state node should not transition from that event.
    const isTargetless =
      transitionConfig.target === undefined ||
      transitionConfig.target === TARGETLESS_KEY;

    return {
      ...transitionConfig,
      actions: toActionObjects(toArray(transitionConfig.actions)),
      cond: toGuard(transitionConfig.cond, guards),
      target: isTargetless ? undefined : formattedTargets,
      source: this,
      internal: (isTargetless && internal === undefined) || internal,
      eventType: transitionConfig.event
    };
  }
  private formatTransitions(): TransitionDefinition<TContext, TEvent>[] {
    let onConfig: Array<
      TransitionConfig<TContext, EventObject> & {
        event: string;
      }
    >;

    if (!this.config.on) {
      onConfig = [];
    } else if (Array.isArray(this.config.on)) {
      onConfig = this.config.on;
    } else {
      const {
        [WILDCARD]: wildcardConfigs = [],
        ...strictOnConfigs
      } = this.config.on;

      onConfig = flatten(
        keys(strictOnConfigs)
          .map(key => {
            const arrayified = toTransitionConfigArray<TContext, EventObject>(
              key,
              strictOnConfigs![key as string]
            );
            if (!IS_PRODUCTION) {
              validateArrayifiedTransitions(this, key, arrayified);
            }
            return arrayified;
          })
          .concat(
            toTransitionConfigArray(WILDCARD, wildcardConfigs as SingleOrArray<
              TransitionConfig<TContext, EventObject> & {
                event: '*';
              }
            >)
          )
      );
    }

    const doneConfig = this.config.onDone
      ? toTransitionConfigArray(String(done(this.id)), this.config.onDone)
      : [];

    const invokeConfig = flatten(
      this.invoke.map(invokeDef => {
        const settleTransitions: any[] = [];
        if (invokeDef.onDone) {
          settleTransitions.push(
            ...toTransitionConfigArray(
              String(doneInvoke(invokeDef.id)),
              invokeDef.onDone
            )
          );
        }
        if (invokeDef.onError) {
          settleTransitions.push(
            ...toTransitionConfigArray(
              String(error(invokeDef.id)),
              invokeDef.onError
            )
          );
        }
        return settleTransitions;
      })
    );

    const delayedTransitions = this.after;

    let formattedTransitions = flatten(
      [...doneConfig, ...invokeConfig, ...onConfig].map(
        (
          transitionConfig: TransitionConfig<TContext, TEvent> & {
            event: TEvent['type'] | NullEvent['type'] | '*';
          }
        ) =>
          toArray(transitionConfig).map(transition =>
            this.formatTransition(transition)
          )
      )
    );

    for (const delayedTransition of delayedTransitions) {
      formattedTransitions.push(delayedTransition as any);
    }

    return formattedTransitions;
  }
}

export { StateNode };<|MERGE_RESOLUTION|>--- conflicted
+++ resolved
@@ -68,11 +68,8 @@
   RaiseActionObject,
   ActivityActionObject,
   InvokeActionObject,
-<<<<<<< HEAD
-  Typestate
-=======
+  Typestate,
   TransitionDefinitionMap
->>>>>>> 76ce0675
 } from './types';
 import { matchesState } from './utils';
 import { State, stateValuesEqual } from './State';
@@ -269,7 +266,7 @@
     initialState: undefined as State<TContext, TEvent> | undefined,
     on: undefined as TransitionDefinitionMap<TContext, TEvent> | undefined,
     transitions: undefined as
-      | TransitionDefinition<TContext, TEvent>[]
+      | Array<TransitionDefinition<TContext, TEvent>>
       | undefined,
     candidates: {} as {
       [K in TEvent['type'] | NullEvent['type'] | '*']:
@@ -1924,6 +1921,7 @@
           return targetStateNode;
         } catch (err) {
           throw new Error(
+            // tslint:disable-next-line:max-line-length
             `Invalid transition definition for state node '${this.id}' on event '${transitionConfig.event}':\n${err.message}`
           );
         }
@@ -1948,7 +1946,7 @@
       eventType: transitionConfig.event
     };
   }
-  private formatTransitions(): TransitionDefinition<TContext, TEvent>[] {
+  private formatTransitions(): Array<TransitionDefinition<TContext, TEvent>> {
     let onConfig: Array<
       TransitionConfig<TContext, EventObject> & {
         event: string;
@@ -2016,7 +2014,7 @@
 
     const delayedTransitions = this.after;
 
-    let formattedTransitions = flatten(
+    const formattedTransitions = flatten(
       [...doneConfig, ...invokeConfig, ...onConfig].map(
         (
           transitionConfig: TransitionConfig<TContext, TEvent> & {
